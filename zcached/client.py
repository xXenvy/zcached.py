from __future__ import annotations
from typing import TYPE_CHECKING

from .serializer import Serializer, SupportedTypes

if TYPE_CHECKING:
    from .result import Result
    from .connection import Connection


class ZCached:
    """
    ZCached client to connect to the server and send commands.

    Parameters
    ----------
    connection:
        Connection object used by this class.

    Attributes
    ----------
    connection: :class:`Connection`
        Connection object used by this class.
    """

    __slots__ = ("connection",)

<<<<<<< HEAD
    def __init__(self, connection: Connection) -> None:
        self.connection: Connection = connection

        if not self.connection.is_connected:
            self.connection.connect()
=======
    def __init__(self, connection: ConnectionT) -> None:
        self.connection: ConnectionT = connection
        self.connection.connect()
>>>>>>> 90928d9a

    def __repr__(self) -> str:
        return f"ZCached(connection={self.connection})"

    def ping(self) -> Result:
        """Send a ping command to the database."""
        return self.connection.send(b"*1\r\n$4\r\nPING\r\n")

    def flush(self) -> Result:
        """Method to flush all database records."""
        return self.connection.send(b"*1\r\n$5\r\nFLUSH\r\n")

    def dbsize(self) -> Result:
        """Retrieve the size of the database."""
        return self.connection.send(b"*1\r\n$6\r\nDBSIZE\r\n")

    def save(self) -> Result:
        """Method to save all database records."""
        return self.connection.send(b"*1\r\n$4\r\nSAVE\r\n")

    def get(self, key: str) -> Result:
        """
        Method to send a get command to the database.

        Parameters
        ----------
        key:
            The key to retrieve the value from the database.
        """
        command: str = f"*2\r\n$3\r\nGET\r\n${len(key)}\r\n{key}\r\n"
        return self.connection.send(command.encode())

    def set(self, key: str, value: SupportedTypes) -> Result:
        """
        Method to create a new database record.

        Parameters
        ----------
        key:
            The key of the new record.
        value:
            The value of the record.
        """
        serializer: Serializer = Serializer(value)
        command: str = (
            f"*3\r\n$3\r\nSET\r\n${len(key)}\r\n{key}\r\n{serializer.serialize()}"
        )
        return self.connection.send(command.encode())

    def delete(self, key: str) -> Result:
        """
        Method to delete a database record by key.

        Parameters
        ----------
        key:
            Key of the record being deleted.
        """
        command: str = f"*2\r\n$6\r\nDELETE\r\n${len(key)}\r\n{key}\r\n"
        return self.connection.send(command.encode())<|MERGE_RESOLUTION|>--- conflicted
+++ resolved
@@ -25,17 +25,9 @@
 
     __slots__ = ("connection",)
 
-<<<<<<< HEAD
     def __init__(self, connection: Connection) -> None:
         self.connection: Connection = connection
-
-        if not self.connection.is_connected:
-            self.connection.connect()
-=======
-    def __init__(self, connection: ConnectionT) -> None:
-        self.connection: ConnectionT = connection
         self.connection.connect()
->>>>>>> 90928d9a
 
     def __repr__(self) -> str:
         return f"ZCached(connection={self.connection})"
